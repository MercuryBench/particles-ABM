# Changelog
All notable changes to this project will be documented in this file.


## [Unreleased]
### Added
<<<<<<< HEAD
#- distributions: LogNormal
=======
- distributions: Mixture, FlatNormal, mixMissing (to deal with missing data)
>>>>>>> 7293cd26

## [0.3] - 2021-10-25
### Added 
- new module: binary_smc
- smc_samplers: waste-free SMC (now default)
- resampling: added killing resampling scheme
- new tutorial notebook: how to define complicated state-space models

### Changed
- qmc: now based on scipy.stats.qmc (remove Fortran code dependency)

## [0.2] - 2021-01-27
# Blog post: <https://statisfaction.wordpress.com/2021/01/29/particles-0-2-whats-new-whats-next-your-comments-most-welcome/>
### Added 
 - new module: datasets (cleaner way to load standard datasets)
 - new module: variance_estimators (single-run genealogy based estimators à la
   Lee and Whiteley)

### Changed
 - collectors: new implementation (breaks compatibility)
 - utils: performance improvements (multi-processing, distinct seeds)

## [0.1] - 2020-04-15

- Initial release <|MERGE_RESOLUTION|>--- conflicted
+++ resolved
@@ -4,11 +4,8 @@
 
 ## [Unreleased]
 ### Added
-<<<<<<< HEAD
-#- distributions: LogNormal
-=======
+- distributions: LogNormal
 - distributions: Mixture, FlatNormal, mixMissing (to deal with missing data)
->>>>>>> 7293cd26
 
 ## [0.3] - 2021-10-25
 ### Added 
